--- conflicted
+++ resolved
@@ -1,10 +1,6 @@
 {
   "name": "homekit-ratgdo",
-<<<<<<< HEAD
-  "version": "v3.0.2",
-=======
-  "version": "v3.0.1",
->>>>>>> 4eedc7cb
+  "version": "v3.0.3",
   "new_install_prompt_erase": true,
   "new_install_improv_wait_time": 60,
   "builds": [
@@ -12,11 +8,7 @@
       "chipFamily": "ESP32",
       "parts": [
         {
-<<<<<<< HEAD
-          "path": "firmware/homekit-ratgdo32-v3.0.2.bin",
-=======
-          "path": "firmware/homekit-ratgdo32-v3.0.1.bin",
->>>>>>> 4eedc7cb
+          "path": "firmware/homekit-ratgdo32-v3.0.3.bin",
           "offset": 0
         }
       ]
